{
  "name": "node-express-backend-component",
  "version": "1.0.0",
  "description": "",
  "main": "dist/server.mjs",
  "module": "dist/server.mjs",
  "type": "module",
  "imports": {
    "@": "./src"
  },
  "packageManager": "pnpm@9.1.0+sha512.67f5879916a9293e5cf059c23853d571beaf4f753c707f40cb22bed5fb1578c6aad3b6c4107ccb3ba0b35be003eb621a16471ac836c87beb53f9d54bb4612724",
  "scripts": {
    "lint": "eslint . --ext .ts,.tsx --max-warnings 0",
    "format": "prettier -w '**/*.{js,ts,mjs,cjs,json,tsx,jsx}'",
    "format:check": "prettier --check '**/*.{js,ts,mjs,cjs,json,tsx,jsx}'",
    "tsc:check": "tsc -p tsconfig.json --noEmit",
    "dev": "tsx watch ./src/server.ts | pino-pretty",
    "build": "pkgroll",
    "build:tsc": "rm -rf dist && tsc -p tsconfig.json",
    "test": "vitest --run --coverage",
    "migrate:create": "npx drizzle-kit generate",
    "migrate:up": "npx drizzle-kit up",
    "migrate:push": "npx drizzle-kit push",
    "seed": "tsx ./src/services/db/seed.ts --supabase=$npm_config_supabase",
    "studio": "npx drizzle-kit studio"
  },
  "keywords": [],
  "author": "",
  "license": "ISC",
  "devDependencies": {
    "@typescript-eslint/eslint-plugin": "^7.11.0",
    "@typescript-eslint/parser": "^7.11.0",
    "@vitest/coverage-v8": "^1.6.0",
    "dotenv": "^16.4.5",
    "drizzle-kit": "^0.22.7",
    "eslint": "^8.57.0",
    "eslint-config-prettier": "^9.1.0",
    "eslint-import-resolver-node": "^0.3.9",
    "eslint-import-resolver-typescript": "^3.6.1",
    "eslint-plugin-import": "^2.29.1",
    "pino-pretty": "^11.1.0",
    "pkgroll": "^2.1.1",
    "prettier": "^3.2.5",
    "tsx": "^4.11.0",
    "typescript": "^5.4.5",
    "vitest": "^1.6.0",
    "zod": "^3.23.8"
  },
  "files": ["dist"],
  "volta": {
    "node": "20.14.0"
  },
  "dependencies": {
    "@supabase/supabase-js": "^2.43.4",
    "@types/bcrypt": "^5.0.2",
    "@types/cookie-parser": "^1.4.7",
    "@types/cors": "^2.8.17",
    "@types/express": "^4.17.21",
    "@types/node": "^20.12.13",
    "@types/pg": "^8.11.6",
    "bcrypt": "^5.1.1",
    "chalk": "^5.3.0",
    "cookie-parser": "^1.4.6",
    "cors": "^2.8.5",
<<<<<<< HEAD
    "drizzle-orm": "^0.31.2",
=======
    "drizzle-orm": "^0.31.0",
>>>>>>> 95d3d6e3
    "drizzle-zod": "^0.5.1",
    "express": "^4.19.2",
    "helmet": "^7.1.0",
    "pg": "^8.11.5",
    "pino": "^9.1.0",
    "pino-http": "^10.1.0"
  }
}<|MERGE_RESOLUTION|>--- conflicted
+++ resolved
@@ -62,11 +62,7 @@
     "chalk": "^5.3.0",
     "cookie-parser": "^1.4.6",
     "cors": "^2.8.5",
-<<<<<<< HEAD
     "drizzle-orm": "^0.31.2",
-=======
-    "drizzle-orm": "^0.31.0",
->>>>>>> 95d3d6e3
     "drizzle-zod": "^0.5.1",
     "express": "^4.19.2",
     "helmet": "^7.1.0",
